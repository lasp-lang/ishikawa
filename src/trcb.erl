--- conflicted
+++ resolved
@@ -38,16 +38,10 @@
     lager:info("Incoming Clock: ~p", [MessageVClock]),
     case can_be_delivered(MessageVClock, VV, Origin) of
         true ->
-<<<<<<< HEAD
-            Function({VV, MessageBody}),
-            NewVV = vclock:increment(Origin, VV),
-            try_to_deliever(Queue, {NewVV, Queue}, Function);
-=======
             Function({MessageVClock, MessageBody}),
             NewVV = vclock:increment(Origin, VV),
             NewQueue = lists:delete(El, Queue),
             try_to_deliever(NewQueue, {NewVV, NewQueue}, Function);
->>>>>>> 0d1484b9
         false ->
             lager:info("Message shouldn't be delivered: queueing."),
             {VV, Queue}
@@ -60,17 +54,10 @@
 try_to_deliever([{Origin, MessageBody, MessageVClock}=El | RQueue], {VV, Queue}=V, Function) ->
     case can_be_delivered(MessageVClock, VV, Origin) of
         true ->
-<<<<<<< HEAD
-            Function({VV, MessageBody}),
-            NewVV = vclock:increment(Origin, VV),
-            Queue1 = lists:delete(El, Queue),
-            try_to_deliever(RQueue, {NewVV, Queue1}, Function);
-=======
             Function({MessageVClock, MessageBody}),
             NewVV = vclock:increment(Origin, VV),
             NewQueue = lists:delete(El, Queue),
             try_to_deliever(NewQueue, {NewVV, NewQueue}, Function);
->>>>>>> 0d1484b9
         false ->
             try_to_deliever(RQueue, V, Function)
     end.
